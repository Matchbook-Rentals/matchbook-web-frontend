--- conflicted
+++ resolved
@@ -46,7 +46,6 @@
   const scrollAreaRef = useRef<HTMLDivElement>(null);
   const [isExiting, setIsExiting] = useState(false);
   const [isMobile, setIsMobile] = useState(initialIsMobile);
-<<<<<<< HEAD
   // Use safe initialization for window properties during server rendering
   const [viewportHeight, setViewportHeight] = useState<number>(0); // Initialize to 0
   const [initialHeight, setInitialHeight] = useState<number>(0); // Initialize to 0
@@ -69,8 +68,6 @@
     return /iPhone|iPad|iPod/i.test(navigator.userAgent) || 
            (navigator.platform === 'MacIntel' && navigator.maxTouchPoints > 1);
   };
-=======
->>>>>>> 544b5bb1
 
   useEffect(() => {
     // Skip during SSR
@@ -89,7 +86,6 @@
     };
   }, []);
 
-<<<<<<< HEAD
   // Handle visual viewport changes for keyboard management
   useEffect(() => {
     // Skip during SSR and if not mobile
@@ -147,8 +143,6 @@
     };
   }, [isMobile, viewportHeight]);
 
-=======
->>>>>>> 544b5bb1
   useEffect(() => {
     if (selectedConversation) {
       setIsExiting(false);
@@ -373,26 +367,18 @@
 
   const messageContainerClassName = `flex flex-col box-border no-wrap${
     isMobile
-<<<<<<< HEAD
       ? ' w-full overflow-hidden fixed top-0 left-0'
       : ' h-[calc(100dvh-65px)] sm:h-[calc(100dvh-65px)] md:h-[calc(100dvh-80px)]'
-=======
-      ? ' w-full h-[100dvh] overflow-hidden'
-      : 'h-[calc(100dvh-65px)] sm:h-[calc(100dvh-65px)] md:h-[calc(100dvh-80px)]'
->>>>>>> 544b5bb1
   } bg-background w-full ${
     isMobile ? 'transform transition-transform duration-300 ease-in-out' : ''
   } ${isMobile && isExiting ? 'translate-x-full' : 'translate-x-0'}`;
 
-<<<<<<< HEAD
   // On iOS, use initial height to prevent extra space when keyboard appears
   const containerStyle = isMobile ? { height: `${isIOS() ? initialHeight : viewportHeight}px` } : {};
 
-=======
->>>>>>> 544b5bb1
   return (
-    <div className={messageContainerClassName}>
-      <div className="sticky top-0">
+    <div className={messageContainerClassName} style={containerStyle}>
+      <div className="sticky top-0" ref={headerRef}>
         <ConversationHeader
           selectedConversation={selectedConversation}
           participantInfo={participantInfo}
@@ -402,7 +388,6 @@
         />
       </div>
 
-<<<<<<< HEAD
       <div className="flex-1 w-full overflow-hidden" style={isMobile ? { height: scrollAreaHeight } : {}}>
         <ScrollArea 
           ref={scrollAreaRef} 
@@ -418,10 +403,6 @@
             }
           }}
         >
-=======
-      <div className="flex-1 w-full overflow-x-hidden">
-        <ScrollArea ref={scrollAreaRef} className="h-full w-[101%] md:w-[100.7%] overflow-x-visible" tabIndex={0}>
->>>>>>> 544b5bb1
           <div className="py-2 px-4 min-h-full md:pb-2">
             <MessageList
               messages={messages}
@@ -436,7 +417,7 @@
         </ScrollArea>
       </div>
 
-      <div className={'sticky bottom-0'}>
+      <div className="sticky bottom-0" ref={inputRef}>
         <MessageInputArea
           onSendMessage={onSendMessage}
           selectedConversation={selectedConversation}
