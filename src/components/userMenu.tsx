'use client'
import { ChevronDownIcon, Bell, UserRound } from "lucide-react";
import { FaUserLarge } from "react-icons/fa6";
import React, { useEffect, useState, useCallback } from "react";
import {
  Avatar,
  AvatarFallback,
  AvatarImage,
} from "@/components/ui/avatar";
import { Popover, PopoverContent, PopoverTrigger } from "@/components/ui/popover";
import { useUser, useClerk, SignOutButton, useAuth } from "@clerk/nextjs";
import Link from "next/link";
import { useRouter, usePathname } from "next/navigation";
import NotificationItem from "./platform-components/notification-item";
import { getNotifications, updateNotification, deleteNotification } from "@/app/actions/notifications";
import { updateUserImage, updateUserLogin } from "@/app/actions/user";
import { Notification } from "@prisma/client";
import { SupportDialog } from "@/components/ui/support-dialog";
import { checkClientBetaAccess, checkClientHostAccess } from "@/utils/roles";
import { MenuIcon, UserIcon } from "@/components/svgs/svg-components";

const NOTIFICATION_REFRESH_INTERVAL = 60000; // one minute

// Define the structure for menu items
interface MenuItem {
  id: string;
  label: string | ((pathname: string) => string);
  href?: string | ((pathname: string) => string);
  onClick?: () => void;
  requiresBeta?: boolean; // Requires beta_user, moderator, or admin
  requiresAdmin?: boolean; // Requires admin
  requiresPreview?: boolean; // Requires preview
  requiresHostAccess?: boolean; // Requires host_beta, moderator, or admin
  adminOnlyVisible?: boolean; // Only visible to admin
  section: number; // For grouping and dividers
}

interface UserMenuProps {
  color: string;
  mode?: 'header' | 'menu-only';
}

export default function UserMenu({ color, mode = 'menu-only' }: UserMenuProps): JSX.Element {
  const { isSignedIn, isLoaded } = useAuth();
  const { user } = useUser();
  const { openUserProfile } = useClerk();
  const router = useRouter();
  const pathname = usePathname();
  const searchParams = new URLSearchParams(typeof window !== 'undefined' ? window.location.search : '');
  
  // State management
  const [notifications, setNotifications] = useState<Notification[]>([]);
  const [hasUnread, setHasUnread] = useState(false);
  const [isMenuOpen, setIsMenuOpen] = useState(false);
  const [isNotificationsOpen, setIsNotificationsOpen] = useState(false);
  const [isSupportOpen, setIsSupportOpen] = useState(false);
  
  // Get user's first name only, truncate after 10 characters
  const firstName = user?.firstName || '';
  const lastName = user?.lastName || '';
  const displayText = firstName || user?.emailAddresses?.[0]?.emailAddress || 'User';
  const fullName = displayText.length > 10 ? displayText.substring(0, 10) + '...' : displayText;
  
  // Get user role from metadata
  const userRole = user?.publicMetadata?.role as string | undefined;
  const displayRole = userRole 
    ? userRole.replace(/_/g, ' ').split(' ').map(word => 
        word.charAt(0).toUpperCase() + word.slice(1).toLowerCase()
      ).join(' ')
    : 'Member';
  
  // Generate initials for fallback
  const initials = firstName && lastName 
    ? `${firstName[0]}${lastName[0]}`.toUpperCase()
    : fullName[0]?.toUpperCase() || 'U';

  // Handle loading state
  if (!isLoaded) {
    return (
      <div className="flex items-center space-x-2 md:space-x-4">
        <div className="animate-pulse">
          <div className="h-10 w-10 bg-gray-200 rounded-full" />
        </div>
      </div>
    );
  }

  // Determine user roles and access levels
  const hasBetaAccess = checkClientBetaAccess(userRole);
  const hasHostAccess = checkClientHostAccess(userRole);
<<<<<<< HEAD
  const isAdmin = userRole === 'admin'; // Use actual admin role check
=======
  const isAdmin = userRole === 'admin';
>>>>>>> 4cfc4452
  const isPreview = userRole === 'preview'; // Preview role has access to everything except admin

  useEffect(() => {
    updateUserLogin(new Date());
  }, []);

  // Check if user is on host side - either by path or by view=host parameter
  const isHostSide = pathname?.startsWith('/platform/host/') ||
                     searchParams.get('view') === 'host';

  // Define the menu structure with conditional items based on host/renter side
  const menuItems: MenuItem[] = isHostSide ? [
    // Host side menu items
    { id: 'home', label: 'Home', href: '/', section: 1 },
    { id: 'properties', label: 'Your Properties', href: '/platform/host/dashboard/listings', requiresBeta: true, section: 1 },
    { id: 'applications', label: 'Applications', href: '/platform/host/dashboard/applications', requiresBeta: true, section: 1 },
    { id: 'bookings', label: 'Bookings', href: '/platform/host/dashboard/bookings', requiresBeta: true, section: 1 },
    { id: 'inbox', label: 'Inbox', href: '/platform/messages?view=host', requiresBeta: true, section: 2 },
    {
      id: 'switch-mode',
      label: 'Switch to Renting',
      href: '/platform/trips',
      requiresBeta: true,
      section: 3
    },
    { id: 'settings', label: 'Settings', onClick: () => { handleSettings(); setIsMenuOpen(false); }, section: 4 },
    { id: 'support', label: 'Support', onClick: () => { setIsSupportOpen(true); setIsMenuOpen(false); }, section: 4 },
    { id: 'admin-dashboard', label: 'Admin Dashboard', href: '/admin', adminOnlyVisible: true, section: 4 },
  ] : [
    // Renter side menu items
    { id: 'home', label: 'Home', href: '/', section: 1 },
    { id: 'searches', label: 'Searches', href: '/platform/trips', requiresBeta: true, section: 1 },
    { id: 'application', label: 'Application', href: '/platform/application', requiresAdmin: true, requiresPreview: true, section: 1 },
    { id: 'bookings', label: 'Bookings', href: '/platform/bookings', requiresBeta: true, section: 1 },
    { id: 'inbox', label: 'Inbox', href: '/platform/messages', requiresBeta: true, section: 2 },
    {
      id: 'switch-mode',
      label: 'Switch to Hosting',
      href: '/platform/host/dashboard/listings',
      requiresHostAccess: true,
      section: 3
    },
    { id: 'settings', label: 'Settings', onClick: () => { handleSettings(); setIsMenuOpen(false); }, section: 4 },
    { id: 'support', label: 'Support', onClick: () => { setIsSupportOpen(true); setIsMenuOpen(false); }, section: 4 },
    { id: 'verification', label: 'Verification', href: '/platform/verification', requiresAdmin: true, requiresPreview: true, section: 4 },
    { id: 'admin-dashboard', label: 'Admin Dashboard', href: '/admin', adminOnlyVisible: true, section: 4 },
  ];

  const fetchNotifications = useCallback(async () => {
    if (user && checkClientBetaAccess(userRole)) {
      try {
        const result = await getNotifications();
        if (result.success && Array.isArray(result.notifications)) {
          setNotifications(result.notifications);
          setHasUnread(result.notifications.some(notification => notification.unread));
        } else if (result.success && !Array.isArray(result.notifications)) {
          console.error('Failed to fetch notifications: notifications data is not an array.', result);
          setNotifications([]);
          setHasUnread(false);
        } else if (!result.success) {
          console.error('Failed to fetch notifications:', result.error);
        }
      } catch (error) {
        console.error('An error occurred while fetching notifications:', error);
      }
    }
  }, [user, userRole]);

  // Periodically update notifications
  useEffect(() => {
    fetchNotifications();
    const notificationIntervalId = setInterval(fetchNotifications, NOTIFICATION_REFRESH_INTERVAL);
    return () => {
      clearInterval(notificationIntervalId);
    };
  }, [fetchNotifications]);

  const handleNotificationClick = async (notificationId: string) => {
    setNotifications(prevNotifications =>
      prevNotifications.map(notification =>
        notification.id === notificationId ? { ...notification, unread: false } : notification
      )
    );
    setHasUnread(notifications.some(notification => notification.id !== notificationId && notification.unread));
    const result = await updateNotification(notificationId, { unread: false });
  }

  const handleNotificationDelete = async (notificationId: string) => {
    const result = await deleteNotification(notificationId);
    if (result.success) {
      setNotifications(prevNotifications =>
        prevNotifications.filter(notification => notification.id !== notificationId)
      );
      setHasUnread(notifications.some(notification => notification.id !== notificationId && notification.unread));
    }
  }

  const handleSettings = () => {
    openUserProfile({
      customPages: [
        {
          label: 'Notifications',
          url: '/notifications',
          mount: async (el) => {
            const content = document.createElement('div');
            content.className = 'p-4';
            
            content.innerHTML = `
              <h2 class="text-xl font-bold mb-4">Email Notification Settings</h2>
              <div id="loading-state" class="text-center py-4">
                <div class="animate-spin rounded-full h-8 w-8 border-b-2 border-blue-600 mx-auto"></div>
                <p class="text-sm text-gray-500 mt-2">Loading preferences...</p>
              </div>
              <div id="notification-settings" class="space-y-6 hidden">
                <div class="space-y-3">
                  <h3 class="text-md font-semibold text-gray-900 border-b border-gray-200 pb-2">Messages & Communication</h3>
                  <div class="flex items-center justify-between">
                    <div>
                      <label class="text-sm font-medium text-gray-900">New Message</label>
                      <p class="text-xs text-gray-500">Get notified when you receive new messages</p>
                    </div>
                    <label class="relative inline-flex items-center cursor-pointer">
                      <input type="checkbox" class="sr-only peer" id="new-message-toggle">
                      <div class="w-11 h-6 bg-gray-200 peer-focus:outline-none peer-focus:ring-4 peer-focus:ring-blue-300 rounded-full peer peer-checked:after:translate-x-full peer-checked:after:border-white after:content-[''] after:absolute after:top-[2px] after:left-[2px] after:bg-white after:border-gray-300 after:border after:rounded-full after:h-5 after:w-5 after:transition-all peer-checked:bg-blue-600"></div>
                    </label>
                  </div>
                </div>
              </div>
              <div id="error-state" class="text-center py-4 hidden">
                <p class="text-sm text-red-500">Failed to load notification preferences. Please try again.</p>
              </div>
            `;
            el.appendChild(content);

            try {
              const response = await fetch('/api/user/notification-preferences');
              const data = await response.json();
              
              if (data.success) {
                content.querySelector('#loading-state')?.classList.add('hidden');
                content.querySelector('#notification-settings')?.classList.remove('hidden');
              } else {
                content.querySelector('#loading-state')?.classList.add('hidden');
                content.querySelector('#error-state')?.classList.remove('hidden');
              }
            } catch (error) {
              console.error('Error loading notification preferences:', error);
              content.querySelector('#loading-state')?.classList.add('hidden');
              content.querySelector('#error-state')?.classList.remove('hidden');
            }
          },
          unmount: (el) => {
            if (el) el.innerHTML = '';
          },
          mountIcon: (el) => {
            const icon = document.createElement('div');
            icon.innerHTML = `<svg class="h-5 w-5" fill="none" viewBox="0 0 24 24" stroke-width="1.5" stroke="currentColor">
              <path stroke-linecap="round" stroke-linejoin="round" d="M14.857 17.082a23.848 23.848 0 0 0 5.454-1.31A8.967 8.967 0 0 1 18 9.75V9A6 6 0 0 0 6 9v.75a8.967 8.967 0 0 1-2.312 6.022c1.733.64 3.56 1.085 5.455 1.31m5.714 0a24.255 24.255 0 0 1-5.714 0m5.714 0a3 3 0 1 1-5.714 0" />
            </svg>`;
            icon.className = 'text-lg flex items-center justify-center';
            el.appendChild(icon);
          },
          unmountIcon: (el) => {
            if (el) el.innerHTML = '';
          },
        }
      ]
    });
  };

  return (
    <div className="flex items-center space-x-2 md:space-x-4">
      {/* Notifications Icon - Requires beta access */}
      {isSignedIn && hasBetaAccess && (
        <Popover open={isNotificationsOpen} onOpenChange={setIsNotificationsOpen}>
          <PopoverTrigger className="relative flex items-center justify-center">
            <Bell className="h-5 w-5 text-charcoal transition-transform duration-300 ease-out " />
            {hasUnread && (
              <div className="absolute -top-1 -right-1 w-2 h-2 bg-red-500 rounded-full" />
            )}
          </PopoverTrigger>
          <PopoverContent onOpenAutoFocus={(e) => e.preventDefault()} className="p-0">
            <div className="rounded-lg border border-gray-200 bg-white shadow-sm overflow-hidden">
              <div className="border-b border-gray-200">
                <div className="px-4 py-3">
                  <h3 className="text-md font-medium">Notifications</h3>
                </div>
              </div>
              <div className="max-h-80 overflow-y-auto overflow-x-hidden">
                {notifications.length > 0 ? (
                  <div className="flex flex-col">
                    {notifications.map((notification) => (
                      <div key={notification.id} className="border-b w-full border-gray-100 last:border-b-0">
                        <NotificationItem
                          notification={notification}
                          onClick={handleNotificationClick}
                          onDelete={handleNotificationDelete}
                        />
                      </div>
                    ))}
                  </div>
                ) : (
                  <div className="px-4 py-6 text-center text-sm text-gray-500">No notifications</div>
                )}
              </div>
            </div>
          </PopoverContent>
        </Popover>
      )}

      <div className="group">
        {isSignedIn ? (
        <Popover open={isMenuOpen} onOpenChange={setIsMenuOpen}>
          <PopoverTrigger className={mode === 'header' ? "flex items-center gap-2 rounded-md pl-2 cursor-pointer" : "flex items-center space-x-2 border border-gray-500 rounded-full px-2 py-1 min-w-[80px]"}>
            {mode === 'header' ? (
              <>
                <div className="flex items-center gap-3">
                  <Avatar className="h-[38px] w-[38px] transition-transform duration-300 ease-out group-hover:">
                    <AvatarImage src={user?.imageUrl} alt={fullName} />
                    <AvatarFallback>{initials}</AvatarFallback>
                  </Avatar>

                  <div className="flex flex-col">
                    <span className="font-text-text-sm-semibold text-black text-left text-[14px] leading-[22px]">
                      {fullName}
                    </span>
                    <span className="font-text-text-sm-regular text-black/50 text-left text-[14px] leading-[22px]">
                      {pathname?.includes('host') ? 'Hosting' : 'Renting'}
                    </span>
                  </div>
                </div>
                <ChevronDownIcon className="h-6 w-6 text-black/30 transition-colors duration-300 ease-out group-hover:text-black" />
              </>
            ) : (
              <>
                <div className="relative">
                  <MenuIcon className="text-charcoal h-[24px] w-[24px]" />
                </div>
                {user?.imageUrl ? (
                  <div className="relative min-w-[32px] min-h-[32px]">
                    <Avatar className="h-[32px] w-[32px] transition-transform duration-300 ease-out group-hover:scale-110">
                      <AvatarImage src={user.imageUrl} alt="User Profile" />
                      <AvatarFallback>{initials}</AvatarFallback>
                    </Avatar>
                  </div>
                ) : (
                  <div className="relative min-w-[32px] min-h-[32px]">
                    <UserIcon className="text-charcoal h-[32px] w-[32px]" />
                  </div>
                )}
              </>
            )}
          </PopoverTrigger>
          <PopoverContent onOpenAutoFocus={(e) => e.preventDefault()} className="p-0">
            <div className="rounded-lg border border-gray-200 bg-white shadow-sm overflow-hidden">
              {/* Render menu items from the structure */}
              {(() => {
                let lastSection = 0;
                return menuItems.map((item) => {
                  // Visibility Check: Skip rendering if adminOnlyVisible and user is not admin
                  if (item.adminOnlyVisible && !isAdmin) {
                    return null;
                  }

                  // Enabled Check
                  let isItemEnabled = true;
                  if (item.requiresBeta && !hasBetaAccess) {
                    isItemEnabled = false;
                  }
                  if (item.requiresAdmin && item.requiresPreview) {
                    // If both requiresAdmin and requiresPreview are true, allow if user is either admin OR preview
                    isItemEnabled = isAdmin || isPreview;
                  } else if (item.requiresAdmin && !isAdmin) {
                    isItemEnabled = false;
                  } else if (item.requiresPreview && !isPreview) {
                    isItemEnabled = false;
                  }
                  if (item.requiresHostAccess && !hasHostAccess) {
                    isItemEnabled = false;
                  }

                  // Determine dynamic label and href
                  const label = typeof item.label === 'function' ? item.label(pathname || '') : item.label;
                  const href = typeof item.href === 'function' ? item.href(pathname || '') : item.href;

                  const sectionChanged = item.section !== lastSection;
                  lastSection = item.section; // Update lastSection for the next iteration

                  return (
                    <React.Fragment key={item.id}>
                      {sectionChanged && lastSection > 1 && <div className="border-t border-gray-200" />}
                      {href && isItemEnabled ? (
                        <Link 
                          href={href} 
                          className="block w-full px-4 py-3 text-left text-sm font-medium text-gray-800 hover:bg-gray-50 focus:outline-none focus:ring-2 focus:ring-black focus:ring-inset"
                          onClick={() => setIsMenuOpen(false)}
                        >
                          {label}
                        </Link>
                      ) : (
                        <button
                          onClick={item.onClick ? item.onClick : () => setIsMenuOpen(false)}
                          className={`w-full px-4 py-3 text-left text-sm font-medium focus:outline-none focus:ring-2 focus:ring-black focus:ring-inset ${
                            isItemEnabled
                              ? 'text-gray-800 hover:bg-gray-50'
                              : 'text-gray-400 cursor-not-allowed'
                          }`}
                          disabled={!isItemEnabled}
                        >
                          {label}
                        </button>
                      )}
                    </React.Fragment>
                  );
                }).filter(Boolean); // Filter out null values from skipped items
              })()}

              {/* Beta access notice - Show only if user doesn't have beta access */}
              {!hasBetaAccess && (
                <div className="border-t border-gray-200">
                  <div className="w-full px-4 py-3 text-left text-sm font-medium text-gray-500">Beta access coming soon!</div>
                </div>
              )}

              {/* Logout */}
              <div className="border-t border-gray-200">
                <SignOutButton>
                  <button
                    onClick={() => {}}
                    className="w-full px-4 py-3 text-left text-sm font-medium text-gray-800 hover:bg-gray-50 focus:outline-none focus:ring-2 focus:ring-black focus:ring-inset"
                  >
                    Sign Out
                  </button>
                </SignOutButton>
              </div>
            </div>
          </PopoverContent>
        </Popover>
      ) : (
        <Popover open={isMenuOpen} onOpenChange={setIsMenuOpen}>
          <PopoverTrigger className="flex items-center gap-2 rounded-md p-2 cursor-pointer">
            <div className="flex items-center gap-3">
              <div className="relative min-w-[38px] min-h-[38px] rounded-full flex items-end justify-center overflow-hidden transition-transform duration-300 ease-out group-hover:scale-110" style={{backgroundColor: '#0B6E6E'}}>
                <FaUserLarge className="text-white h-[24px] w-[24px]" />
              </div>

              <div className="flex flex-col">
                <span className="font-text-text-sm-semibold text-black text-[14px] leading-[22px]">
                  Sign In                </span>
                <span className="font-text-text-sm-regular text-black/50 text-left text-[14px] leading-[22px]">
                </span>
              </div>
            </div>
            <ChevronDownIcon className="h-6 w-6 text-black/30 transition-colors duration-300 ease-out group-hover:text-black" />
          </PopoverTrigger>
          <PopoverContent onOpenAutoFocus={(e) => e.preventDefault()} className="p-0">
            <div className="rounded-lg border border-gray-200 bg-white shadow-sm overflow-hidden">
              <div className="flex flex-col">
                <Link href="/sign-in" className="block w-full px-4 py-3 text-left text-sm font-medium text-gray-800 hover:bg-gray-50 focus:outline-none focus:ring-2 focus:ring-black focus:ring-inset">
                  Sign In
                </Link>
                <button onClick={() => setIsSupportOpen(true)} className="w-full px-4 py-3 text-left text-sm font-medium text-gray-800 hover:bg-gray-50 focus:outline-none focus:ring-2 focus:ring-black focus:ring-inset">
                  Get help
                </button>
              </div>
            </div>
          </PopoverContent>
        </Popover>
        )}
      </div>

      <SupportDialog open={isSupportOpen} onOpenChange={setIsSupportOpen} />
    </div>
  );
}<|MERGE_RESOLUTION|>--- conflicted
+++ resolved
@@ -88,11 +88,7 @@
   // Determine user roles and access levels
   const hasBetaAccess = checkClientBetaAccess(userRole);
   const hasHostAccess = checkClientHostAccess(userRole);
-<<<<<<< HEAD
-  const isAdmin = userRole === 'admin'; // Use actual admin role check
-=======
   const isAdmin = userRole === 'admin';
->>>>>>> 4cfc4452
   const isPreview = userRole === 'preview'; // Preview role has access to everything except admin
 
   useEffect(() => {
